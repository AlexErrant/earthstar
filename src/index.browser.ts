--- conflicted
+++ resolved
@@ -4,7 +4,7 @@
 export * from './crypto/crypto';
 export * from './crypto/cryptoTypes';
 export * from './crypto/encoding';
-<<<<<<< HEAD
+export * from './extras';
 export * from './storage/query';
 export * from './storage/storageBase';
 export * from './storage/storageLocalStorage';
@@ -16,15 +16,6 @@
 export * from './storage/storageTypes';
 export * from './sync/syncer1';
 export * from './sync/syncer2';
-=======
-export * from './extras';
-export * from './layers/about';
-export * from './layers/wiki';
-export * from './storage/memory';
-//export * from './storage/sqlite';  // doesn't work in browsers
-export * from './sync';
-export * from './sync2';
->>>>>>> 846188d1
 export * from './util/characters';
 export * from './util/detRandom';
 export * from './util/emitter';
