# Changelog

## NEXT

- (Feature) Added `SharedSettings#redeemInvitationURL`, which adds the share,
  secret, and servers from an Earthstar invitation URL.
- (Feature) Added `createInvitationURL` and `parseInvitationURL` utilities for
  creating and parsing Earthstar invitation URLs.
- (Fix) `parseShareAddress` now validates share addresses more strictly so as to
  ensure their suffix is a pubkey.
- (Fix) Deprecate `generateShareAddress`
<<<<<<< HEAD
- (Fix) Fixed some issues `ExtensionServerSettings` when ephemeral and
  non-ephemeral settings for a hosted share existed at the same time.
=======
- (Chore) Update `range_reconcile` to 1.0.2, which makes sync slightly more
  efficient.
>>>>>>> e99595cd

## v10.0.2

- (Fix) `DocDriverSqliteFfi` has been updated to use
  `https://deno.land/x/sqlite3@0.7.3` which has compatibility with Deno 1.30.0.
  This driver uses unstable APIs and will not work with previous versions of
  Deno.
- (Chore) Upgraded
  [range-reconcile](https://github.com/earthstar-project/range-reconcile) to
  version 1.0.1.

## v10.0.1

This is a patch release focused on resolving errors encountered during syncing,
and making other issues encountered during syncing easier to diagnose.

- (Fix) - Peers will now only initiate a single transfer for many documents with
  the same attachment, fixing a case which could cause syncing to hang
  indefinitely.
- (Fix) - Peers will now attempt to download attachments for documents which
  they already possess prior to syncing but are missing attachments for.
- (Improvement) - Syncer will cancel itself if it does not receive anything from
  the other peer within a ten second window.
- (Improvement) - Syncer will cancel an attachment transfer if it doesn't
  receive anything from the other side within a ten second window.
- (Improvement) - Warn in the console when a replica could not ingest an
  attachment during sync.
- (Improvement) - Better error messages for web syncing failures (e.g. 404,
  wrong endpoint).

## v10.0.0

This is a major release which introduces attachments, share keypairs, efficient
sync, and much much more. It is our biggest release _ever_.

As such, this version breaks compatibility with previous versions of Earthstar.

Here are the headline features:

- **Attachments**. When a new document is written to a Replica you can attach
  arbitary binary data to it. This can be used for sharing large images, music,
  video, anything. There is no size limit.
- **Shares with granular read / write access**. Share addresses are now the
  public key of a share keypair. The public key grants discovery and read
  access, the secret key grants write access to the replica.
- **Efficient sync**. Syncing has been completely overhauled to use a new
  efficient reconclition mechanism powered by
  [range-reconcile](earthstar-project/range-reconcile) and
  push-pull-push-multicast trees.

The server APIs have also been moved into this repo.

In addition to new features, many APIs have been tweaked or changed entirely.
Please see the API documentation and the README to see what these new API
changes are like.

## Server

- Moved existing server APIs into the core module, available as `Server`.

## Peer

- Added `Peer.onReplicasChange`
- Added `Peer.onSyncersChange`

## Replica

- Significantly improved the performance of querying documents.
- Replicas now can create documents with attachments with `Replica.set`
- Added `Replica.ingestAttachment`
- Added `Replica.getAttachment`
- Added `Replica.addAttachments`
- Added `Replica.wipeDocAtPath`
- Added `Replica.getEventStream`
- Added `Replica.getQueryStream`
- Added `Replica.onEvent`
- Added `MultiformatReplica`, a Replica which is able to read, write, and sync
  documents of different formats.
- Added `FormatEs5`, which supports share keypairs and attachments
- Added `ReplicaDriverWeb`
- Added `ReplicaDriverFs`
- Added `RelpicaDriverMemory`
- Added `DocDriverSqliteFFI`, which uses an FFI implemetation of Sqlite.
  Requires the `--unstable` flag on Deno.
- Updated `syncReplicaAndFsDir` to use attachments for large files.
- `ReplicaCache` now has attachment methods

## Syncing

- Added `PartnerLocal`, for syncing with local peers.
- Added `PartnerWebServer`, for syncing with servers.
- Added `PartnerWebClient`, for syncing with web clients.

- **Removed** earthstar_streaming_rpc as a dependency.

## Queries

- **Removed** the `contentLength` options on `QueryFilter`.
- **Removed** `QueryFollower`. Use `Replica.getQueryStream` instead.

- `queryByTemplateAsync` and `queryByGlobAsync` have had the redundant `async`
  taken out of their name.

## Cryptography

- Added `Crypto.generateShareKeypair`
- Added `CryptoDriverSodium` which uses a WASM version of libsodium for very
  fast operations. This is now the default driver on Deno.
- Updated `CryptoDriverNoble` to use a new, faster, audited version.

## Other

- Added a new `SharedSettings` class for easily saving and retrieving an author
  keypair, shares and secrets, and favourite servers.
- Added parseAuthorOrShareAddress
- Added a new minified web bundle, available from
  https://cdn.earthstar-project.org/js/earthstar.web.v10.0.0.js
- Added ARCHITECTURE.md
- Added CONTRIBUTING.md
- Added CODE_OF_CONDUCT.md

## v9.3.3

- Fix: Removed the crayon dependency, fixing a broken dependency issue in 9.3.2

## v9.3.2

- Updated earthstar_streaming_rcp to v5.0.1

## v9.3.1

- Updated earthstar_streaming_rcp to v5.0.0

## v9.3.0

- Feature: Replica will now permanently delete all expired documents on
  instantiation, and delete expired docs every hour thereafter. Previously it
  would only stop returning expired docs in user queries.
- Feature: Added `Replica.queryAuthors` and `Replica.queryPaths`, which returns
  an array of (unique) authors of paths from the docs resulting from that query.

## 9.2.0

- Feature: Added `generateShareAddress` utility to generate valid, safe share
  addresses.
- Feature: Updated filesystem sync so that deleted (not just modified) files can
  be overwritten using the `overwriteFilesAtOwnedPaths` option.

## 9.1.0

- Feature: Added 'overwriteFilesAtOwnedPaths' option to SyncFsOptions. This will
  forcibly overwrite any files at paths owned by other identities with ones from
  the replica.

## 9.0.1

- Added a `pulled` property to syncer statuses.
- Fixed an issue where SyncCoordinators would pull twice as much as they needed
  to.

## 9.0.0

- Breaking: Syncing has been updated so that peers inform each other when they
  are caught up. v7 - v8 peers will not be able to sync with each other.
- Patch: Addressed an issue affecting synchronisation with HTTP peers.
- Feature: Peer.syncUntilCaughtUp. Syncs with targets until both sides of the
  synchronisation have nothing left to pull from each other.
- Patch: SyncCoordinator will now request 10 docs at a time instead of
  everything a peer has.
- Feature: Peer.syncStatuses. Subscribable map of Peer's sync operations'
  statuses.
- Feature: Syncer.syncStatuses. Subscribable map of syncer's connections' sync
  statuses.
- Feature: SyncCoordinator.syncStatuses. Subscribable map of coordinator's
  shares' sync statuses, with number of ingested docs and 'caught up' status of
  each syncing session.
- Patch: Common shares between peers are re-established whenever a Peer's set of
  replicas chages.
- Patch: Improved the heuristic `syncReplicaAndFsDir` uses to determine whether
  a file has changed or not, fixing issues where files at owned paths which had
  not been changed would cause the function to throw.

## 8.3.1

- Patch: Made `syncReplicaAndFsDir` ignore `.DS_Store` files.
- Patch: Improve how `syncReplicaAndFsDir` determines the latest version of a
  document, fixing an issue with 'zombie' files which would return after
  deletion.

## 8.3.0

- Feature: Added a new export, `syncReplicaAndFsDir`, which bidirectionally
  syncs the contents of a replica and filesystem directory.
- Patch: Replica drivers will now validate share addresses which have been
  passed to them.
- Patch: ReplicaDriverSqlite (Deno and Node) now initialise their maxLocalIndex
  correctly, fixing issues where new documents could not be created.
- Patch: ReplicaDriverSqlite (Deno) now no longer fails when using the `create`
  mode.
- Patch: SyncCoordinator now requests all document history from other peers.<|MERGE_RESOLUTION|>--- conflicted
+++ resolved
@@ -9,13 +9,10 @@
 - (Fix) `parseShareAddress` now validates share addresses more strictly so as to
   ensure their suffix is a pubkey.
 - (Fix) Deprecate `generateShareAddress`
-<<<<<<< HEAD
 - (Fix) Fixed some issues `ExtensionServerSettings` when ephemeral and
   non-ephemeral settings for a hosted share existed at the same time.
-=======
 - (Chore) Update `range_reconcile` to 1.0.2, which makes sync slightly more
   efficient.
->>>>>>> e99595cd
 
 ## v10.0.2
 
